--- conflicted
+++ resolved
@@ -36,33 +36,6 @@
 
     return exploded
 
-<<<<<<< HEAD
-def compute_absolute_time(df: pd.DataFrame = None, expstart: float = None, time_array: Sequence = None) -> Tuple[Time, Time]:
-    """Given a dataframe with EXPSTART keyword and a TIME column, compute the absolute time for the TIME column defined
-    as EXPSTART + TIME[i] for each element, i in TIME.
-    """
-    if df is not None and (expstart is not None or time_array is not None):
-        raise ValueError('Can only input a dataframe or arrays, not both')
-
-    if df is not None:
-        if 'EXPSTART' not in df or 'TIME' not in df:
-            raise KeyError('To compute the absolute time, EXPSTART and TIME must be present in the dataframe.')
-
-        start_time = Time(df.EXPSTART, format='mjd')
-        time_dt = TimeDelta(df.TIME, format='sec')
-        absolute_time = start_time + time_dt
-
-        return start_time, absolute_time
-
-    if (expstart is not None and time_array is None) or (expstart is None and time_array is not None):
-        raise ValueError('Include both expstart and time_array')
-
-    start_time = Time(expstart, format='mjd')
-    time_dt = TimeDelta(time_array, format='sec')
-    absolute_time = start_time + time_dt
-
-    return start_time, absolute_time
-=======
 
 class ExposureAbsoluteTime:
     """Class that encapsulates the computation of an 'absolute time' for COS Data, where the 'absolute time' is defined
@@ -121,5 +94,4 @@
         """Compute the absolute time from arrays."""
         instance = cls(expstart=expstart, time_array=time_array)
 
-        return instance.compute_absolute_time(time_delta_format=time_format)
->>>>>>> 8761664d
+        return instance.compute_absolute_time(time_delta_format=time_format)