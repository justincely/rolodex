import numpy as np
import plotly.graph_objs as go
import plotly.express as px
import datetime
import pandas as pd

from peewee import Model
from monitorframe.monitor import BaseMonitor
from astropy.time import Time
from typing import List, Union

from .data_models import AcqDataModel
from ..monitor_helpers import fit_line, convert_day_of_year, create_visibility, v2v3
from .. import SETTINGS

COS_MONITORING = SETTINGS['output']


def select_all_acq(model: Union[Model, None], exptype: str, new_data_df: pd.DataFrame = None) -> pd.DataFrame:
    """Get all ingested acq data of a particular exptype and combine it with any new data found."""
    data = pd.DataFrame()

    if model is not None:
        data = data.append(
            pd.DataFrame(model.select().where(model.EXPTYPE == exptype).dicts()),
            sort=True,
            ignore_index=True
        )

    if new_data_df is None:
        return data

    if not new_data_df.empty:
        new_data = new_data_df[new_data_df.EXPTYPE == exptype].reset_index(drop=True)
        data = data.append(new_data, sort=True, ignore_index=True)

    return data


class AcqImageMonitor(BaseMonitor):
    data_model = AcqDataModel
    docs = "https://spacetelescope.github.io/cosmo/monitors.html#acqimage-monitor"
    labels = ['ROOTNAME', 'PROPOSID', 'FGS']
    output = COS_MONITORING

    run = 'monthly'
    overplot_recents = 30 # How many days since last datapoint found
                          # Can also just be True/False - True plots 30 days since TODAY

    def get_data(self):
        data = select_all_acq(self.model.model, 'ACQ/IMAGE', self.model.new_data)

        # Add configuration column which is a combination of aperture-grating/mirror
        data['configuration'] = data.APERTURE.str.cat(data.OPT_ELEM, sep='-')

        return data

    def track(self):
        """Track the total offset (or slew) distance and basic statistics on x and y slews."""
        return {
            'distance': np.sqrt(self.data.ACQSLEWX ** 2 + self.data.ACQSLEWY ** 2),
            'stats': self.data.groupby('configuration')[['ACQSLEWX', 'ACQSLEWY']].describe()
        }

    def find_outliers(self):
        """Find offsets of 2 arcseconds or larger."""
        return {
            'slews': self.results['distance'] >= 2,
            'failed': self.data.ACQSTAT == 'Failure',
            'closed': self.data.SHUTTER == 'Closed'
        }

    def plot(self):
        # Filter out shutter closed and failed exposures
        filtered = self.data[~(self.outliers['failed']) & ~(self.outliers['closed'])]

        self.figure = px.scatter(
            filtered,
            x='ACQSLEWX',
            y='ACQSLEWY',
            color='configuration',
            hover_data=self.labels,
            title=f'<a href="{self.docs}">{self.name}</a>',
            height=900,
            marginal_x='histogram',
            marginal_y='histogram',
        )
        if self.overplot_recents:
            # Filter to just past N days (N=overplot_recent)
            if type(self.overplot_recents) in [int, float]:
                past_month = filtered[max(filtered["EXPSTART"]) - filtered["EXPSTART"] < self.overplot_recents]
            elif self.overplot_recents == True:
                past_month = filtered[Time.now().mjd - filtered["EXPSTART"] < 30]
            # Plot the last N days (N=overplot_recent)
            self.figure.add_trace(
                go.Scattergl(
                    x=past_month.ACQSLEWX,
                    y=past_month.ACQSLEWY,
                    mode='markers',
                    marker = {
                        'color':'black',
                        'size':12,
                        'symbol':'circle-open',
                        'line':{
                            'width':2
                        },
                    },
                    hovertext=self.labels,
                    name=f'Past {self.overplot_recents} days'
                )
            )
        # Now overplot the outliers
        outliers = self.data[self.outliers['slews']]

        self.figure.add_trace(
            go.Scatter(
                x=outliers.ACQSLEWX,
                y=outliers.ACQSLEWY,
                mode='markers',
                marker_color='red',
                marker_size=10,
                hovertext=outliers.hover_text,
                name='Outliers'
            )
        )

        self.figure.update_layout(
            xaxis_title='ACQSLEWX [pix]',
            yaxis_title='ACQSLEWY [pix]'
        )

    def store_results(self):
        pass


class AcqImageV2V3Monitor(BaseMonitor):
    """V2V3 Offset Monitor."""
    name = 'V2V3 Offset Monitor'
    data_model = AcqDataModel
    docs = "https://spacetelescope.github.io/cosmo/monitors.html#fgs-monitoring-v2v3-offset-monitor"
    labels = ['ROOTNAME', 'PROPOSID']

    subplots = True
    subplot_layout = (2, 1)
    output = COS_MONITORING

    run = 'monthly'

    # Define break points for fitting lines; these correspond to important catalogue or FGS dates.
    # TODO Refactor this info into a better, more concise data structure
    break_points = {
        'F1': [
            (None, 2011.172),  # FGS realignment
            (2011.172, 2013.205),  # FGS realignment
            (2013.205, 2014.055),  # SIAF update
            (2014.055, 2019.352),  # FGS realignment
            (2019.352, 2020.150),  # FHST realignment
            (2020.150, None)
        ],

        'F2': [
            (None, 2013.205),  # FGS2 turned back on + FGS realignment
            (2013.205, 2014.055),  # FGS realignment
            (2014.055, 2015.327),  # SIAF update
            (2016.123, 2019.352),  # FGS realignment
            (2019.352, 2020.150),  # FHST realignment
            (2020.150, None)
        ],

        'F3': [(None, 2019.352), (2019.352, 2020.150), (2020.150, None)]
    }

    # Define important events for vertical line placement.
    fgs_events = {
        'FGS Realignment 1': 2011.172,
        'FGS2 Activated': 2011.206,
        'FGS Realignment 2': 2013.205,
        'SIAF Update': 2014.055,
        'FGS2 Deactivated': 2015.327,
        'FGS2 Reactivated': 2016.123,
        'GAIA Guide Stars': 2017.272,
        'FGS Realignment 3': 2019.352,
        'FHST Alignment': 2020.150,
        '3GS-F1G Hybrid Mode': 2021.061,
        'Revert to Normal Mode': 2021.070,
        'Gyro Hybrid Low Mode Switch': 2021.145,
        'Gyro Hybrid High Mode Switch': 2021.205
    }

    fgs1_breaks = ['FGS Realignment 1', 'FGS Realignment 2', 'SIAF Update', 'FGS Realignment 3', 'FHST Alignment']
    fgs2_breaks = ['FGS Realignment 2', 'SIAF Update', 'FGS2 Deactivated', 'FGS2 Reactivated', 'FGS Realignment 3',
                   'FHST Alignment']
    fgs3_breaks = ['FGS Realignment 3', 'FHST Alignment']

    def get_data(self):
        """Filter ACQIMAGE data for V2V3 plot. These filter options attempt to weed out outliers that might result from
        things besides FGS trends (such as bad coordinates).
        """
        data = select_all_acq(self.model.model, 'ACQ/IMAGE', self.model.new_data)
        data['V2SLEW'], data['V3SLEW'] = v2v3(data.ACQSLEWX, data.ACQSLEWY)

        # Filters determined by the team.
        # These options are meant to filter out most outliers to study FGS zero-point offsets and rate of change with
        # time.
        # Filter on LINENUM endswith 1 as this indicates that it was the first ACQIMAGE taken in the set (it's a good
        # bet that this is the first ACQ, which you want to sample "blind pointings").
        filtered_df = data[
            (data.OBSTYPE == 'IMAGING') &
            (data.NEVENTS >= 2000) &
            (np.sqrt(data.V2SLEW ** 2 + data.V3SLEW ** 2) < 2) &
            (data.SHUTTER == 'Open') &
            (data.LAMPEVNT >= 500) &
            (data.ACQSTAT == 'Success') &
            (data.EXTENDED == 'NO') &
            (data.LINENUM.str.endswith('1'))
            ]

        return filtered_df.sort_values('EXPSTART').reset_index(drop=True)

    def track(self):
        """Track the fit and fit-line for the period since the last FGS alignment."""
        groups = self.data.groupby('FGS')

        last_updated_results = {}
        for name, group in groups:
            t_start = convert_day_of_year(self.break_points[name][-1][0]).mjd  # Last update date

            df = group[group.EXPSTART >= t_start]

            if df.empty:
                continue

            # Track V2V3 fit and fit-line since the last update for each FGS
            v2_fit, v2_line = fit_line(Time(df.EXPSTART, format='mjd').byear, -df.V2SLEW)
            v3_fit, v3_line = fit_line(Time(df.EXPSTART, format='mjd').byear, -df.V3SLEW)

            # last_updated_results[name] = (v2_line_fit, v3_line_fit)
            last_updated_results[name] = {
                'V2': {'slope': v2_fit[1], 'start': v2_line[0], 'end': v2_line[-1]},
                'V3': {'slope': v3_fit[1], 'start': v3_line[0], 'end': v3_line[-1]}
            }

        return groups, last_updated_results

    def set_notification(self):
        """Set the notification to report line fit results for the last breakpoint group for V2 and V3 for each FGS.

        Example Notification
        --------------------
        V2V3 Offset Monitor 2019-07-31 Results

        FGS1 2014-02-24 - 2019-07-31 (Time of the most recent break point to now)
        V2:
            Slope: -0.0191 arcseconds/year
            Offset (from fit) at time of first data point: -0.061 arcseconds
            Offset (from fit) at time of last data point: -0.164 arcseconds

        V3:
            ...

        FGS2 ...
         ...
        """
        _, results = self.results
        notification = f'{self.name} Results\n\n'

        for fgs, v2v3_results in results.items():
            notification += (
                f'{fgs} {convert_day_of_year(self.break_points[fgs][-1][0]).to_datetime()} - {self.date} (Time of the '
                f'most recent break point to now)\n'
            )

            for direction, values in v2v3_results.items():
                notification += (
                    f'{direction}:\n'
                    f'\tSlope: {values["slope"]:.4f} arcseconds/year\n'
                    f'\tOffset (from fit) at time of first data point: {values["start"]:.3f} arcseconds\n'
                    f'\tOffset (from fit) at time of last data point: {values["end"]:.3f} arcseconds\n\n'
                )

        return notification

    def _create_traces(self, df: pd.DataFrame, breakpoint_index: int):
        """Create V2V3 traces for the monitor figure."""
        for i, slew in enumerate(['V2SLEW', 'V3SLEW']):
            time = Time(df.EXPSTART, format='mjd')
            line_fit, fit = fit_line(time.byear, -df[slew])

            scatter = go.Scatter(  # scatter plot
                x=time.to_datetime(),
                y=-df[slew],
                mode='markers',
                hovertext=df.hover_text,
                visible=False,
                legendgroup=f'Group {breakpoint_index + 1}',
                name=f'{slew.strip("SLEW")} Group {breakpoint_index + 1}'
            )

            line = go.Scatter(  # line-fit plot
                x=time.to_datetime(),
                y=fit,
                name=(
                    f'Slope: {line_fit[1]:.4f} arcsec/year<br>Offset (from fit) at time of first data point: '
                    f'{fit[0]:.3f}<br>'
                ),
                visible=False,
                legendgroup=f'Group {breakpoint_index + 1}',
                line=dict(width=4)
            )

            self.figure.add_traces([scatter, line], rows=[i + 1] * 2, cols=[1] * 2)

    def _create_breakpoint_lines(self, fgs_breakpoint_list: List[str]) -> List[dict]:
        return [
            {
                'type': 'line',
                'x0': convert_day_of_year(self.fgs_events[key]).to_datetime(),
                'y0': self.figure['layout'][y_axis]['domain'][0],
                'x1': convert_day_of_year(self.fgs_events[key]).to_datetime(),
                'y1': self.figure['layout'][y_axis]['domain'][1],
                'xref': xref,
                'yref': 'paper',
                'line': {
                    'width': 3,
                    'color': 'lightsteelblue',
                    'dash': 'dash'
                },
            } for key in fgs_breakpoint_list for xref, y_axis in zip(['x1', 'x2'], ['yaxis1', 'yaxis2'])
        ]

    def plot(self):
        """Plot V2 and V3 offset (-slew) vs time per 'breakpoint' period and per FGS. Separate FGS via a button option.
        V2 will be plotted in the top panel and V3 will be plotted in the bottom panel.
        """
        fgs_groups, _ = self.results  # retrieve the groups already found in track.

        traces_per_fgs = {'F1': 0, 'F2': 0, 'F3': 0}

        for name, group in fgs_groups:
            # Filter dataframe by time per breakpoint
            for i_breaks, points in enumerate(self.break_points[name]):
                t_start, t_end = points

                if t_start is None:
                    df = group[group.EXPSTART <= convert_day_of_year(t_end).mjd]

                elif t_end is None:
                    df = group[group.EXPSTART >= convert_day_of_year(t_start).mjd]

                else:
                    df = group[
                        (group.EXPSTART >= convert_day_of_year(t_start).mjd) &
                        (group.EXPSTART <= convert_day_of_year(t_end).mjd)
                        ]

                if df.empty:  # Sometimes there may be no data; For example, FGS2 was not used for a while
                    continue

                # Plot V2 and V3 offsets v time
                self._create_traces(df, i_breaks)
                traces_per_fgs[name] += 4  # There are four plots created with each call to _create_traces

        # Create vertical lines
        lines = [
            {
                'type': 'line',
                'x0': convert_day_of_year(value).to_datetime(),
                'y0': self.figure['layout'][y_axis]['domain'][0],
                'x1': convert_day_of_year(value).to_datetime(),
                'y1': self.figure['layout'][y_axis]['domain'][1],
                'xref': xref,
                'yref': 'paper',
                'line': {
                    'width': 3,
                },
                'name': key
            } for key, value in self.fgs_events.items() for xref, y_axis in zip(['x1', 'x2'], ['yaxis1', 'yaxis2'])
        ]

        # Create vertical lines that are a different style for breakpoints (per FGS)
        fgs1_breaks = self._create_breakpoint_lines(self.fgs1_breaks)
        fgs2_breaks = self._create_breakpoint_lines(self.fgs2_breaks)
        fgs3_breaks = self._create_breakpoint_lines(self.fgs3_breaks)

        annotations = [
            {
                'x': convert_day_of_year(item[1]).to_datetime(),
                'y': self.figure.layout[yaxis]['domain'][1],
                'xref': xref,
                'yref': 'paper',
                'text': f'{item[0]}<br>{convert_day_of_year(item[1]).to_datetime().date()}',
                'showarrow': True,
                'ax': ax,
                'ay': -30,
            } for item, ax in zip(self.fgs_events.items(), [-60, 50, -20, 20, -50, 20, 50, -50, 60, -50, 50, 50, 50])
            for xref, yaxis in zip(['x1', 'x2'], ['yaxis1', 'yaxis2'])
        ]

        # Create visibility toggles for buttons
        # F1 traces are created first, so the order for the list of traces is f1 traces then f2 traces
        n_traces = list(traces_per_fgs.values())

        visibility = [
            create_visibility(n_traces, [True, False, False]),  # F1
            create_visibility(n_traces, [False, True, False]),  # F2
            create_visibility(n_traces, [False, False, True])  # F3
        ]

        labels = ['FGS1', 'FGS2', 'FGS3']
        titles = [f'<a href="{self.docs}">{fgs + self.name}</a>' for fgs in labels]
        shapes = [lines + fgs1_breaks, lines + fgs2_breaks, lines + fgs3_breaks]

        # Create buttons
        updatemenus = [
            go.layout.Updatemenu(
                active=-1,
                buttons=[
                    dict(
                        label=label,
                        method='update',
                        args=[
                            {'visible': visible},
                            {'title': title, 'annotations': annotations, 'shapes': shape_set}
                        ]
                    ) for label, visible, title, shape_set in zip(labels, visibility, titles, shapes)
                ]
            ),
        ]

        # Create layout
        layout = go.Layout(
            updatemenus=updatemenus,
            hovermode='closest',
            xaxis=dict(title='Datetime', matches='x2'),
            xaxis2=dict(title='Datetime'),
            yaxis=dict(title='V2 Offset (-Slew) [arcseconds]'),
            yaxis2=dict(title='V3 Offset (-Slew) [arcseconds]'),
            legend=dict(tracegroupgap=15)
        )
        self.figure.update_layout(layout)

    def store_results(self):
        # TODO: define what results to store and how
        pass


class SpecAcqBaseMonitor(BaseMonitor):
    """Base monitor class for the spectroscopic Acq types: PEAKD and PEAKXD"""
    docs = (
        "https://spacetelescope.github.io/cosmo/monitors.html#spectroscopic-acquisition-monitors-acqpeakd-and-acqpeakxd"
    )
    labels = ['ROOTNAME', 'PROPOSID', 'LIFE_ADJ', 'OPT_ELEM', 'CENWAVE', 'DETECTOR']
    output = COS_MONITORING
    slew = None

    # PEAKD vs PEAKXD need different annotations and shapes
    annotations = None
    shapes = None

    run = 'monthly'

    def get_data(self):
        exptype = 'ACQ/PEAKD' if self.slew == 'ACQSLEWX' else 'ACQ/PEAKXD'

        return select_all_acq(self.model.model, exptype, self.model.new_data)

    def track(self):
        """Track the standard deviation of the slew per FGS."""
        groups = self.data.groupby('FGS')
        scatter = groups[self.slew].std()

        return groups, scatter

    def find_outliers(self):
        """Outliers are defined as those slews/offsets with a magnitude >= 1 arcsecond."""
        return self.data[self.slew].abs() >= 1

    def plot(self):
        """Plot offset (-slew) v time per FGS. Separate FGS via button options. Color by LP-POS"""
        fgs_groups, std_results = self.results  # groups are stored in the results attribute since track returns them.

        trace_count = {'F1': 0, 'F2': 0, 'F3': 0}
<<<<<<< HEAD
        lp_colors = ['#1f77b4', '#2ca02c', '#8c564b', '#bcbd22', '#17bd9b', '#4928bf']  # blue, green, brown, yellow-green, cyan, purple
=======
        lp_colors = ['#1f77b4', '#2ca02c', '#8c564b', '#bcbd22', '#8317bb', '#3ee0d8']  # blue, green, brown, yellow-green, purple, cyan
>>>>>>> cc8f08ee
        detector_symbols = {'NUV': 'x', 'FUV': 'circle'}
        for name, group in fgs_groups:
            lp_groups = group.groupby('LIFE_ADJ')

            for lp, lp_group in lp_groups:
                trace_count[name] += 1
                scatter = go.Scatter(  # Scatter plot
                    x=Time(lp_group.EXPSTART, format='mjd').to_datetime(),
                    y=-lp_group[self.slew],
                    mode='markers',
                    text=lp_group.hover_text,
                    visible=False,
                    name=f'{name} LP{lp}',
                    legendgroup=f'LP{lp}',
                    marker_color=lp_colors[lp - 1],
                    marker_symbol=[detector_symbols[detector] for detector in lp_group.DETECTOR]
                )

                self.figure.add_trace(scatter)

                outliers = lp_group[self.outliers.iloc[lp_group.index.values]]

                if not outliers.empty:
                    trace_count[name] += 1

                    outlier_trace = go.Scatter(
                        x=Time(outliers.EXPSTART, format='mjd').to_datetime(),
                        y=-outliers[self.slew],
                        mode='markers',
                        text=outliers.hover_text,
                        visible=False,
                        name=f'{name} LP{lp} Outliers',
                        legendgroup=f'LP{lp}',
                        marker_color='red',
                        marker_symbol='x',
                        marker_size=10
                    )

                    self.figure.add_trace(outlier_trace)

        fgs_labels = ['All FGS', 'FGS1', 'FGS2', 'FGS3']

        # Create visibility options for buttons
        n_traces = list(trace_count.values())
        all_fgs = create_visibility(n_traces, [True, True, True])
        f1_visible = create_visibility(n_traces, [True, False, False])
        f2_visible = create_visibility(n_traces, [False, True, False])
        f3_visible = create_visibility(n_traces, [False, False, True])

        # Create buttons
        updatemenus = [
            dict(
                active=10,
                buttons=[
                    dict(
                        label=fgs,
                        method='update',
                        args=[
                            {'visible': visible},
                            {'title': f'<a href="{self.docs}">{fgs} {self.name}</a>'}
                        ]
                    ) for fgs, visible in zip(fgs_labels, [all_fgs, f1_visible, f2_visible, f3_visible])
                ]
            )
        ]

        # Create layout
        layout = go.Layout(
            updatemenus=updatemenus,
            hovermode='closest',
            xaxis=dict(title='Datetime'),
            yaxis=dict(title='Offset (-Slew) [arcseconds]'),
            shapes=self.shapes,
            annotations=self.annotations
        )

        self.figure.update_layout(layout)

    def store_results(self):
        # TODO: Define what to store
        pass


class AcqPeakdMonitor(SpecAcqBaseMonitor):
    """ACQPEAKD monitor."""
    name = 'AcqPeakd Monitor'
    data_model = AcqDataModel
    slew = 'ACQSLEWX'

    # Transparent box highlighting good offset range
    shapes = [
        go.layout.Shape(
            type='rect',
            xref='paper',
            yref='y',
            y0=-1,
            y1=1,
            x0=0,
            x1=1,
            fillcolor='lightseagreen',
            opacity=0.3,
            layer='below',
        )
    ]


class AcqPeakxdMonitor(SpecAcqBaseMonitor):
    """ACQPEAKXD monitor."""
    name = 'AcqPeakxd Monitor'
    data_model = AcqDataModel
    slew = 'ACQSLEWY'

    peakxd_update = datetime.datetime.strptime('2017-10-02', '%Y-%m-%d')

    shapes = [
        go.layout.Shape(  # Transparent box highlighting "good" offset range
            type='rect',
            xref='paper',
            yref='y',
            y0=-1,
            y1=1,
            x0=0,
            x1=1,
            fillcolor='lightseagreen',
            opacity=0.3,
            layer='below',
        ),
        go.layout.Shape(  # Vertical line indicating when the new PEAKXD algorithm was activated
            type='line',
            x0=peakxd_update,
            y0=0,
            x1=peakxd_update,
            y1=1,
            yref='paper',
            xref='x1',
            line={
                'width': 2
            }
        )
    ]

    annotations = [
        {
            'x': peakxd_update,
            'y': 1,
            'xref': 'x',
            'yref': 'paper',
            'text': f'New PEAKXD Algorithm Activated<br>{peakxd_update}',
            'showarrow': True,
            'ax': -30,
            'ay': -30,
        }
    ]<|MERGE_RESOLUTION|>--- conflicted
+++ resolved
@@ -480,11 +480,7 @@
         fgs_groups, std_results = self.results  # groups are stored in the results attribute since track returns them.
 
         trace_count = {'F1': 0, 'F2': 0, 'F3': 0}
-<<<<<<< HEAD
-        lp_colors = ['#1f77b4', '#2ca02c', '#8c564b', '#bcbd22', '#17bd9b', '#4928bf']  # blue, green, brown, yellow-green, cyan, purple
-=======
         lp_colors = ['#1f77b4', '#2ca02c', '#8c564b', '#bcbd22', '#8317bb', '#3ee0d8']  # blue, green, brown, yellow-green, purple, cyan
->>>>>>> cc8f08ee
         detector_symbols = {'NUV': 'x', 'FUV': 'circle'}
         for name, group in fgs_groups:
             lp_groups = group.groupby('LIFE_ADJ')
