from __future__ import absolute_import

""" Script to compile the spectrum shift data for COS FUV and NUV data.

"""

import glob
import os
import shutil
import sys

import numpy as np
import matplotlib as mpl
mpl.use('Agg')
import matplotlib.pyplot as plt

import scipy
from scipy.stats import linregress
from datetime import datetime

from astropy.io import fits
from astropy.table import Table

#from ..database.db_tables import open_settings, load_connection
MONITOR_DIR = '.'
#MONITOR_DIR = '/grp/hst/cos/Monitors/Shifts/'
WEB_DIR = '/grp/webpages/COS/shifts/'
lref = '/grp/hst/cdbs/lref/'

#-------------------------------------------------------------------------------

def fppos_shift(lamptab_name, segment, opt_elem, cenwave, fpoffset):
    lamptab = fits.getdata(os.path.join(lref, lamptab_name))

    if 'FPOFFSET' not in lamptab.names:
        return 0

    index = np.where((lamptab['segment'] == segment) &
                     (lamptab['opt_elem'] == opt_elem) &
                     (lamptab['cenwave'] == cenwave) &
                     (lamptab['fpoffset'] == fpoffset))[0]

    offset = lamptab['FP_PIXEL_SHIFT'][index][0]

    return offset

#-------------------------------------------------------------------------------

def pull_flashes(filename):
    """Calculate lampflash values for given file

    Parameters
    ----------
    filename : str
        file to calculate lamp shifts from

    Returns
    -------
    out_info : dict
        dictionary of pertinent value

    """

    with fits.open(filename) as hdu:
        out_info = {'date': hdu[1].header['EXPSTART'],
                    'rootname': hdu[0].header['ROOTNAME'],
                    'proposid': hdu[0].header['PROPOSID'],
                    'detector': hdu[0].header['DETECTOR'],
                    'segment': hdu[0].header['SEGMENT'],
                    'opt_elem': hdu[0].header['OPT_ELEM'],
                    'cenwave': hdu[0].header['CENWAVE'],
                    'fppos': hdu[0].header.get('FPPOS', None)}

        if '_lampflash.fits' in filename:
            out_info['lamptab'] = hdu[0].header['LAMPTAB'].split('$')[-1]

            fpoffset = out_info['fppos'] - 3

            if not len(hdu[1].data):
                yield out_info
            else:
                for i, line in enumerate(hdu[1].data):
                    out_info['flash'] = (i // 2) + 1
                    out_info['x_shift'] = line['SHIFT_DISP'] - fppos_shift(out_info['lamptab'],
                                                                           line['segment'],
                                                                           out_info['opt_elem'],
                                                                           out_info['cenwave'],
                                                                           fpoffset)

                    out_info['y_shift'] = line['SHIFT_XDISP']
                    out_info['found'] = line['SPEC_FOUND']
                    out_info['segment'] = line['SEGMENT']

                    #-- don't need too much precision here
                    out_info['x_shift'] = round(out_info['x_shift'], 5)
                    out_info['y_shift'] = round(out_info['y_shift'], 5)

                    yield out_info


        elif '_rawacq.fits' in filename:
            #-- Technically it wasn't found.
            out_info['found'] = False
            out_info['fppos'] = -1
            out_info['flash'] = 1
            out_info['segment'] = 'N/A'

            spt = fits.open(filename.replace('rawacq', 'spt'))

            if not spt[1].header['LQTAYCOR'] > 0:
                out_info['x_shift'] = None
                out_info['y_shift'] = None
            else:
                # These are in COS RAW coordinates, so shifted 90 degrees from
                # user and backwards
                out_info['x_shift'] = 1023 - spt[1].header['LQTAYCOR']
                out_info['y_shift'] = 1023 - spt[1].header['LQTAXCOR']

            yield out_info

        else:
            yield out_info

#-------------------------------------------------------------------------------

def fit_data(xdata, ydata):
    stats = linregress(xdata, ydata)

    parameters = (stats[0], stats[1])
    err = 0
    fit = scipy.polyval(parameters, xdata)

    return fit, xdata, parameters, err

#-------------------------------------------------------------------------------

def make_shift_table():

    SETTINGS = open_settings()
    Session, engine = load_connection(SETTINGS['connection_string'])

    #-- this is a crude implementation, but it lets me use the rest of the
    #-- plotting code as-is
    data = []
    for i, row in enumerate(engine.execute("""SELECT * FROM lampflash
                                                       WHERE x_shift IS NOT NULL AND
                                                            y_shift IS NOT NULL;""")):
<<<<<<< HEAD
        if not []:
=======
        if not i:
>>>>>>> ac0f87fe
            keys = row.keys()
        data.append(row.values())

    data = Table(rows=data, names=keys)

    return data

#-------------------------------------------------------------------------------

def make_plots(data):
    print('Plotting')

    mpl.rcParams['figure.subplot.hspace'] = 0.05

    sorted_index = np.argsort(data['date'])
    data = data[sorted_index]

    G140L = np.where((data['opt_elem'] == 'G140L'))[0]
    G140L_A = np.where((data['opt_elem'] == 'G140L') &
                       (data['segment'] == 'FUVA'))[0]
    G140L_B = np.where((data['opt_elem'] == 'G140L') &
                       (data['segment'] == 'FUVB'))[0]

    G130M = np.where((data['opt_elem'] == 'G130M'))[0]
    G130M_A = np.where((data['opt_elem'] == 'G130M') &
                       (data['segment'] == 'FUVA'))[0]
    G130M_B = np.where((data['opt_elem'] == 'G130M') &
                       (data['segment'] == 'FUVB'))[0]

    G160M = np.where((data['opt_elem'] == 'G160M'))[0]
    G160M_A = np.where((data['opt_elem'] == 'G160M') &
                       (data['segment'] == 'FUVA'))[0]
    G160M_B = np.where((data['opt_elem'] == 'G160M') &
                       (data['segment'] == 'FUVB'))[0]

    G230L = np.where((data['opt_elem'] == 'G230L'))[0]
    G230L_A = np.where((data['opt_elem'] == 'G230L') &
                       (data['segment'] == 'NUVA'))[0]
    G230L_B = np.where((data['opt_elem'] == 'G230L') &
                       (data['segment'] == 'NUVB'))[0]
    G230L_C = np.where((data['opt_elem'] == 'G230L') &
                       (data['segment'] == 'NUVC'))[0]

    G225M = np.where((data['opt_elem'] == 'G225M'))[0]
    G225M_A = np.where((data['opt_elem'] == 'G225M') &
                       (data['segment'] == 'NUVA'))[0]
    G225M_B = np.where((data['opt_elem'] == 'G225M') &
                       (data['segment'] == 'NUVB'))[0]
    G225M_C = np.where((data['opt_elem'] == 'G225M') &
                       (data['segment'] == 'NUVC'))[0]

    G285M = np.where((data['opt_elem'] == 'G285M'))[0]
    G285M_A = np.where((data['opt_elem'] == 'G285M') &
                       (data['segment'] == 'NUVA'))[0]
    G285M_B = np.where((data['opt_elem'] == 'G285M') &
                       (data['segment'] == 'NUVB'))[0]
    G285M_C = np.where((data['opt_elem'] == 'G285M') &
                       (data['segment'] == 'NUVC'))[0]

    G185M = np.where((data['opt_elem'] == 'G185M'))[0]
    G185M_A = np.where((data['opt_elem'] == 'G185M') &
                       (data['segment'] == 'NUVA'))[0]
    G185M_B = np.where((data['opt_elem'] == 'G185M') &
                       (data['segment'] == 'NUVB'))[0]
    G185M_C = np.where((data['opt_elem'] == 'G185M') &
                       (data['segment'] == 'NUVC'))[0]

    NUV = np.where((data['opt_elem'] == 'G230L') |
                   (data['opt_elem'] == 'G185M') |
                   (data['opt_elem'] == 'G225M') |
                   (data['opt_elem'] == 'G285M'))[0]

    #############

    fig = plt.figure( figsize=(14,8) )
    ax = fig.add_subplot(3,1,1)

    ax.plot( data['date'][G130M_A], data['x_shift'][G130M_A],'b.',label='G130M')
    ax.plot( data['date'][G130M_B], data['x_shift'][G130M_B],'b.')
    ax.xaxis.set_ticklabels( ['' for item in ax.xaxis.get_ticklabels()] )

    ax2 = fig.add_subplot(3,1,2)
    ax2.plot( data['date'][G160M_A], data['x_shift'][G160M_A],'g.',label='G160M')
    ax2.plot( data['date'][G160M_B], data['x_shift'][G160M_B],'g.')
    ax2.xaxis.set_ticklabels( ['' for item in ax2.xaxis.get_ticklabels()] )

    ax3 = fig.add_subplot(3,1,3)
    ax3.plot( data['date'][G140L_A], data['x_shift'][G140L_A],'y.',label='G140L')
    ax3.plot( data['date'][G140L_B], data['x_shift'][G140L_B],'y.')

    ax.legend(shadow=True, numpoints=1, loc='upper left')
    fig.suptitle('FUV SHIFT1[A/B]')
    ax.set_xlabel('MJD')
    ax.set_ylabel('SHIFT1[A/B] (pixels)')

    for axis,index in zip([ax,ax2,ax3],[G130M,G160M,G140L]):
        #axis.set_ylim(-300,300)
        axis.set_xlim( data['date'].min(),data['date'].max()+50 )
        axis.set_ylabel('SHIFT1[A/B/C] (pixels)')
        axis.axhline(y=0,color='r')
        axis.axhline(y=285,color='k',lw=3,ls='--',zorder=1,label='Search Range')
        axis.axhline(y=-285,color='k',lw=3,ls='--',zorder=1)
        fit,ydata,parameters,err = fit_data( data['date'][index],data['x_shift'][index] )
        axis.plot( ydata,fit,'k-',lw=3,label='%3.5fx'%(parameters[0]) )
        axis.legend(numpoints=1,shadow=True,prop={'size':10})

    fig.savefig( os.path.join(MONITOR_DIR,'FUV_shifts.png') )
    plt.close(fig)

    ##########

    fig = plt.figure(figsize=(14, 18))
    ax = fig.add_subplot(7, 1, 1)
    ax.plot(data['date'][G185M_A].data, data['x_shift'][G185M_A].data, 'bo', label='G185M')
    ax.plot(data['date'][G185M_B].data, data['x_shift'][G185M_B].data, 'bo', markeredgecolor='k')
    ax.plot(data['date'][G185M_C].data, data['x_shift'][G185M_C].data, 'bo', markeredgecolor='k')
    ax.axhline(y=0, color='red')

    #--second timeframe
    transition_fraction = (56500.0 - data['date'].min()) / \
        (data['date'].max() - data['date'].min())

    ax.axhline(y=58, xmin=0, xmax=transition_fraction, color='k',
                lw=3, ls='--', zorder=1, label='Search Range')
    ax.axhline(y=-58, xmin=0, xmax=transition_fraction,
                color='k', lw=3, ls='--', zorder=1)

    ax.axhline(y=58 - 20, xmin=transition_fraction, xmax=1,
                color='k', lw=3, ls='--', zorder=1)
    ax.axhline(y=-58 - 20, xmin=transition_fraction,
                xmax=1, color='k', lw=3, ls='--', zorder=1)
    #--

    sigma = data['x_shift'][G185M_A].std()

    ax.xaxis.set_ticklabels(['' for item in ax.xaxis.get_ticklabels()])

    ax2 = fig.add_subplot(7, 1, 2)
    ax2.plot(data['date'][G225M_A], data['x_shift'][G225M_A], 'ro', label='G225M')
    ax2.plot(data['date'][G225M_B], data['x_shift'][G225M_B], 'ro', markeredgecolor='k')
    ax2.plot(data['date'][G225M_C], data['x_shift'][G225M_C], 'ro', markeredgecolor='k')
    ax2.axhline(y=0, color='red')

    #--second timeframe
    transition_fraction = (56500.0 - data['date'].min()) / \
        (data['date'].max() - data['date'].min())

    ax2.axhline(y=58, xmin=0, xmax=transition_fraction, color='k', lw=3, ls='--', zorder=1, label='Search Range')
    ax2.axhline(y=-58, xmin=0, xmax=transition_fraction, color='k', lw=3, ls='--', zorder=1)

    ax2.axhline(y=58 - 10, xmin=transition_fraction, xmax=1,
                color='k', lw=3, ls='--', zorder=1)
    ax2.axhline(y=-58 - 10, xmin=transition_fraction,
                xmax=1, color='k', lw=3, ls='--', zorder=1)
    #--

    sigma = data['x_shift'][G225M_A].std()

    ax2.xaxis.set_ticklabels(['' for item in ax2.xaxis.get_ticklabels()])

    ax3 = fig.add_subplot(7, 1, 3)
    ax3.plot(data['date'][G285M_A], data['x_shift'][G285M_A], 'yo', label='G285M')
    ax3.plot(data['date'][G285M_B], data['x_shift']
             [G285M_B], 'yo', markeredgecolor='k')
    ax3.plot(data['date'][G285M_C], data['x_shift']
             [G285M_C], 'yo', markeredgecolor='k')
    ax3.axhline(y=0, color='red')
    ax3.axhline(y=58, color='k', lw=3, ls='--', zorder=1, label='Search Range')
    ax3.axhline(y=-58, color='k', lw=3, ls='--', zorder=1)

    sigma = data['x_shift'][G285M_A].std()

    ax3.xaxis.set_ticklabels(['' for item in ax3.xaxis.get_ticklabels()])

    ax4 = fig.add_subplot(7, 1, 4)
    ax4.plot(data['date'][G230L_A], data['x_shift'][G230L_A], 'go', label='G230L')
    ax4.plot(data['date'][G230L_B], data['x_shift']
             [G230L_B], 'go', markeredgecolor='k')
    ax4.plot(data['date'][G230L_C], data['x_shift']
             [G230L_C], 'go', markeredgecolor='k')

    ax4.axhline(y=0, color='red')

    #--second timeframe
    transition_fraction = (55535.0 - data['date'].min()) / \
        (data['date'].max() - data['date'].min())

    ax4.axhline(y=58, xmin=0, xmax=transition_fraction, color='k',
                lw=3, ls='--', zorder=1, label='Search Range')
    ax4.axhline(y=-58, xmin=0, xmax=transition_fraction,
                color='k', lw=3, ls='--', zorder=1)

    ax4.axhline(y=58 - 40, xmin=transition_fraction, xmax=1,
                color='k', lw=3, ls='--', zorder=1)
    ax4.axhline(y=-58 - 40, xmin=transition_fraction,
                xmax=1, color='k', lw=3, ls='--', zorder=1)
    #--
    ax4.xaxis.set_ticklabels(['' for item in ax3.xaxis.get_ticklabels()])
    sigma = data['x_shift'][G230L_A].std()

    ax.set_title('NUV SHIFT1[A/B/C]')
    for axis, index in zip([ax, ax2, ax3, ax4], [G185M, G225M, G285M, G230L]):
        #axis.set_ylim(-110, 110)
        axis.set_xlim(data['date'].min(), data['date'].max() + 50)
        axis.set_ylabel('SHIFT1[A/B/C] (pixels)')
        fit, ydata, parameters, err = fit_data(
            data['date'][index], data['x_shift'][index])
        axis.plot(ydata, fit, 'k-', lw=3, label='%3.5fx' % (parameters[0]))
        axis.legend(numpoints=1, shadow=True, loc='upper left', fontsize=12, ncol=3)

    ax4.set_xlabel('date')

    ax = fig.add_subplot(7, 1, 5)
    ax.plot(data['date'][NUV], data['x_shift'][NUV], '.')
    fit, ydata, parameters, err = fit_data(
        data['date'][NUV], data['x_shift'][NUV])
    ax.plot(ydata, fit, 'k-', lw=3, label='%3.5fx' % (parameters[0]))
    ax.legend(numpoints=1, shadow=True, loc='upper left')
    ax.set_ylabel('All NUV')
    ax.xaxis.set_ticklabels(['' for item in ax.xaxis.get_ticklabels()])
    ax.set_xlim(data['date'].min(), data['date'].max() + 50)
    #ax.set_ylim(-110, 110)

    mirrora = np.where((data['opt_elem'] == 'MIRRORA')
                       & (data['x_shift'] > 0))[0]
    ax = fig.add_subplot(7, 1, 6)
    ax.plot(data['date'][mirrora], data['x_shift'][mirrora], '.')
    fit, ydata, parameters, err = fit_data(
        data['date'][mirrora], data['x_shift'][mirrora])
    ax.plot(ydata, fit, 'k-', lw=3, label='%3.5fx' % (parameters[0]))
    ax.legend(numpoints=1, shadow=True, loc='upper left')
    ax.set_xlim(data['date'].min(), data['date'].max() + 50)
    ax.set_ylabel('MIRRORA')
    ax.set_xlabel('date')
    #ax.set_ylim(460, 630)

    mirrorb = np.where((data['opt_elem'] == 'MIRRORB')
                       & (data['x_shift'] > 0))[0]
    ax = fig.add_subplot(7, 1, 7)
    ax.plot(data['date'][mirrorb], data['x_shift'][mirrorb], '.')
    fit, ydata, parameters, err = fit_data(
        data['date'][mirrorb], data['x_shift'][mirrorb])
    ax.plot(ydata, fit, 'k-', lw=3, label='%3.5fx' % (parameters[0]))
    ax.legend(numpoints=1, shadow=True, loc='upper left')
    ax.set_xlim(data['date'].min(), data['date'].max() + 50)
    ax.set_ylabel('MIRRORB')
    ax.set_xlabel('date')
    #ax.set_ylim(260, 400)


    fig.savefig(os.path.join(MONITOR_DIR, 'NUV_shifts.png'),
                bbox_inches='tight',
                pad_inches=.5)
    plt.close(fig)

    ##############

    for elem in ['MIRRORA', 'MIRRORB']:
        mirror = np.where((data['opt_elem'] == elem)
                          & (data['x_shift'] > 0))[0]
        fig = plt.figure(figsize=(8, 4))
        ax = fig.add_subplot(1, 1, 1)
        ax.plot(data['date'][mirror], data['x_shift'][mirror], '.')
        fit, ydata, parameters, err = fit_data(data['date'][mirror],
                                               data['x_shift'][mirror])
        ax.plot(ydata, fit, 'r-', lw=3, label='%3.5f +/- %3.5f' %
                (parameters[0], err))
        ax.legend(numpoints=1, shadow=True, loc='upper left')
        ax.set_xlim(data['date'].min(), data['date'].max() + 50)
        #ax.set_ylim(460, 630)
        fig.savefig(os.path.join(MONITOR_DIR, '{}_shifts.png'.format(elem.upper())))
        plt.close(fig)

    print 'Plotting cenwaves'
    for grating in list(set(data['opt_elem'])):
        fig = plt.figure()
        ax = fig.add_axes([.1, .1, .75, .8])
        ax.set_title(grating)
        for cenwave in list(set(data['cenwave'])):
            index = np.where((data['opt_elem'] == grating) &
                             (data['cenwave'] == cenwave))[0]
            if not len(index):
                continue

            xdata = np.array(map(int, data['date'][index]))
            ydata = data['x_shift'][index]
            new_ydata = []
            new_xdata = []
            for day in range(xdata.min(), xdata.max() + 1):
                index = np.where(xdata == day)[0]
                #n_times = len(index)
                median = np.median(ydata[index])
                new_ydata.append(median)
                new_xdata.append(day)

            if cenwave < 1700:
                ms = 6
                ylim = (-140, 80)
            else:
                ms = 10
                ylim = (-80, 80)

            ax.plot(new_xdata, new_ydata, '.', ms=ms, alpha=.7, label='%d' %
                    (cenwave))

            plt.legend(numpoints=1, shadow=True, bbox_to_anchor=(1.05, 1),
                       loc='upper left', borderaxespad=0., prop={'size': 8})
            ax.set_xlim(data['date'].min(), data['date'].max() + 50)
            #ax.set_ylim(ylim[0], ylim[1])
        fig.savefig(os.path.join(MONITOR_DIR, '%s_shifts_color.pdf' %
                    (grating)))
        plt.close(fig)

#----------------------------------------------------------

def make_plots_2(data):
    """ Making the plots for the shift2 value
    """

    sorted_index = np.argsort(data['date'])
    data = data[sorted_index]
    '''
    for cenwave in set(data['cenwave']):
        cw_index = np.where(data['cenwave'] == cenwave)
        all_segments = set(data[cw_index]['segment'])
        n_seg = len(all_segments)

        fig = plt.figure()
        fig.suptitle('Shift2/{}'.format(cenwave))

        for i, segment in enumerate(all_segments):
            print cenwave, segment
            index = np.where( (data['segment'] == segment) &
                              (data['cenwave'] == cenwave) )

            ax = fig.add_subplot(n_seg, 1, i+1)
            ax.plot(data[index]['date'], data[index]['y_shift'], 'o')
            ax.set_xlabel('date')
            ax.set_ylabel('SHIFT2 {}'.format(segment))

        fig.savefig(os.path.join(MONITOR_DIR, 'shift2_{}.png'.format(cenwave)))
        plt.close(fig)
    '''

    print "relations"
    for cenwave in set(data['cenwave']):
        cw_index = np.where(data['cenwave'] == cenwave)
        all_segments = set(data[cw_index]['segment'])
        n_seg = len(all_segments)

        fig = plt.figure()
        fig.suptitle('Shift2 vs Shift1 {}'.format(cenwave))

        for i, segment in enumerate(all_segments):
            index = np.where( (data['segment'] == segment) &
                              (data['cenwave'] == cenwave) )

            ax = fig.add_subplot(n_seg, 1, i+1)
            ax.plot(data[index]['x_shift'], data[index]['y_shift'], 'o')
            ax.set_xlabel('x_shift')
            ax.set_ylabel('y_shift')
            #ax.set_ylabel('SHIFT2 vs SHIFT1 {}'.format(segment))
            #ax.set_ylim(-20, 20)

        fig.savefig(os.path.join(MONITOR_DIR, 'shift_relation_{}.png'.format(cenwave)))
        plt.close(fig)


#----------------------------------------------------------

def fp_diff(data):
    print "Checking the SHIFT2 difference"

    index = np.where((data['detector'] == 'FUV'))[0]
    data = data[index]

    datasets = list(set(data['dataset']))
    datasets.sort()

    all_cenwaves = set(data['cenwave'])
    diff_dict = {}
    for cenwave in all_cenwaves:
        diff_dict[cenwave] = []

    ofile = open(os.path.join(MONITOR_DIR, 'shift_data.txt'), 'w')
    for name in datasets:
        a_shift = None
        b_shift = None
        try:
            a_shift = data['x_shift'][np.where((data['dataset'] == name) &
                                               (data['segment'] == 'FUVA'))[0]][0]
            b_shift = data['x_shift'][np.where((data['dataset'] == name) &
                                               (data['segment'] == 'FUVB'))[0]][0]
        except IndexError:
            continue

        cenwave = data['cenwave'][np.where((data['dataset'] == name) &
                                           (data['segment'] == 'FUVA'))[0]][0]
        opt_elem = data['opt_elem'][np.where((data['dataset'] == name) &
                                             (data['segment'] == 'FUVA'))[0]][0]
        fppos = data['fppos'][np.where((data['dataset'] == name) &
                                       (data['segment'] == 'FUVA'))[0]][0]
        mjd = data['date'][np.where((data['dataset'] == name) &
                                   (data['segment'] == 'FUVA'))[0]][0]
        diff = a_shift - b_shift

        diff_dict[cenwave].append((mjd, diff))
        print '%5.5f  %s  %d  %d   %3.2f  %3.2f  \n'%(mjd, opt_elem, cenwave, fppos, a_shift, b_shift)
        ofile.write('%5.5f  %s  %d  %d   %3.2f  %3.2f  \n' %
                    (mjd, opt_elem, cenwave, fppos, a_shift, b_shift))

    for cenwave in diff_dict:
        all_diff = [line[1] for line in diff_dict[cenwave]]
        all_mjd = [line[0] for line in diff_dict[cenwave]]

        if not len(all_diff):
            continue

        print 'plotting', cenwave
        plt.figure(figsize=(8, 5))
        plt.plot(all_mjd, all_diff, 'o', label='%s' % (cenwave))
        plt.xlabel('MJD')
        plt.ylabel('SHIFT1 difference (pixels)')
        plt.title(cenwave)
        plt.legend(shadow=True, numpoints=1, loc='upper left')
        plt.savefig(os.path.join(MONITOR_DIR, 'difference_%s.pdf' % (cenwave)))
        plt.close()


    # for cenwave in diff_dict:
    #    all_diff = diff_dict[cenwave]
    #    print all_diff
    #    if not len(all_diff): continue
    #    plt.plot(all_diff,bins=100)
    #    plt.ylabel('Frequency (counts)')
    #    plt.xlabel('SHIFT1A difference (pixels)')
    #    plt.title(cenwave)
    #    plt.savefig('plot_%s.pdf'%(cenwave) )

        # plt.clf()

#----------------------------------------------------------

def monitor():
    """Run the entire suite of monitoring
    """

    flash_data = make_shift_table()
    make_plots(flash_data)
    make_plots_2(flash_data)
    #fp_diff(flash_data)

    for item in glob.glob(os.path.join(MONITOR_DIR, '*.p??')):
        shutil.copy(item, WEB_DIR)

#----------------------------------------------------------
'''
def make_shift_table(files):
    data = []
    for filename in files:
        for flash in pull_flashes(filename):
            if not []:
                keys = flash.keys()
            data.append(flash)
            print(flash)

    data = Table(rows=data, names=keys)

    return data
'''<|MERGE_RESOLUTION|>--- conflicted
+++ resolved
@@ -21,9 +21,9 @@
 from astropy.io import fits
 from astropy.table import Table
 
-#from ..database.db_tables import open_settings, load_connection
-MONITOR_DIR = '.'
-#MONITOR_DIR = '/grp/hst/cos/Monitors/Shifts/'
+from ..database.db_tables import open_settings, load_connection
+
+MONITOR_DIR = '/grp/hst/cos/Monitors/Shifts/'
 WEB_DIR = '/grp/webpages/COS/shifts/'
 lref = '/grp/hst/cdbs/lref/'
 
@@ -145,11 +145,7 @@
     for i, row in enumerate(engine.execute("""SELECT * FROM lampflash
                                                        WHERE x_shift IS NOT NULL AND
                                                             y_shift IS NOT NULL;""")):
-<<<<<<< HEAD
-        if not []:
-=======
         if not i:
->>>>>>> ac0f87fe
             keys = row.keys()
         data.append(row.values())
 
